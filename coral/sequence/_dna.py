--- conflicted
+++ resolved
@@ -194,8 +194,23 @@
 
         return json.dumps(dna_json)
 
+    def excise(self, feature):
+        '''Removes feature from circular plasmid and linearizes. Automatically
+        reorients at the base just after the feature. This operation is
+        complementary to the .extract() method.
+
+        :param feature_name: The feature to remove.
+        :type feature_name: coral.Feature
+
+        '''
+        rotated = self.rotate_to_feature(feature)
+        excised = rotated[feature.stop - feature.start:]
+
+        return excised
+
     def extract(self, feature, remove_subfeatures=False):
-        '''Extract a feature from the sequence.
+        '''Extract a feature from the sequence. This operation is complementary
+        to the .excise() method.
 
         :param feature: Feature object.
         :type feature: coral.sequence.Feature
@@ -335,36 +350,6 @@
         mw_c = counter['c'] * 329.2
         return mw_a + mw_t + mw_g + mw_c
 
-<<<<<<< HEAD
-    def pop_by_feature(self, feature):
-        '''Removes feature from circular plasmid and linearizes. Automatically
-        reorients at the base just after the feature. Note: this operation
-        actually modifies the current sequence, just like any pop operation
-        on an array. To get a feature's sequence without modifying the parent
-        sequence, use the .extract() method.
-
-        :param feature_name: The feature to remove.
-        :type feature_name: coral.Feature
-
-        '''
-        extracted = self.extract(feature)
-        # FIXME: modify .rotate method to modify current sequence, then use
-        # here.
-        rotated = self.rotate_by_feature(feature)
-        remaining = rotated.linearize()[len(extracted):]
-        # Update current sequence - hacky, will forget other attrs added
-        # by user.
-        self._top = remaining._top
-        self._bottom = remaining._bottom
-        self.stranded = remaining.stranded
-        self.topology = remaining.topology
-        self.features = remaining.features
-        self.name = remaining.name
-
-        return extracted
-
-    def rotate(self, index):
-=======
     def rotate(self, n):
         '''Rotate Sequence by n bases.
 
@@ -380,7 +365,7 @@
             raise ValueError('Cannot rotate linear DNA')
         else:
             # Save and restored the features (rotated)
-            rotated = self[n:] + self[:n]
+            rotated = self[-n:] + self[:-n]
             rotated.features = []
             for feature in self.features:
                 feature_copy = feature.copy()
@@ -393,7 +378,6 @@
             return rotated.circularize()
 
     def rotate_to(self, index):
->>>>>>> 860083cc
         '''Orient DNA to index (only applies to circular DNA).
 
         :param index: DNA position at which to re-zero the DNA.
@@ -404,7 +388,7 @@
                  negative.
 
         '''
-        self.rotate(-index)
+        return self.rotate(-index)
 
     def rotate_to_feature(self, feature):
         '''Reorient the DNA based on a feature it contains (circular DNA only).
@@ -418,7 +402,7 @@
                  more than one feature matches `featurename`.
 
         '''
-        return self.rotate(feature.start)
+        return self.rotate_to(feature.start)
 
     def reverse_complement(self):
         '''Reverse complement the DNA.
