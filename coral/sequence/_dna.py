'''DNA object classes.'''
import os
import shutil
import subprocess
import tempfile
import coral as cr
from . import alphabets
from ._sequence import Feature
from ._nucleicacid import NucleicAcid


class IPythonDisplayImportError(ImportError):
    '''Failed to import IPython display modules - display requires IPython'''


class ssDNA(NucleicAcid):
    '''ssDNA sequence.'''
<<<<<<< HEAD
    def __init__(self, sequence, alphabet=alphabets.dna, circular=False,
                 run_checks=True):
        super(ssDNA, self).__init__(sequence, 'dna', alphabet=alphabet,
                                    circular=circular, run_checks=run_checks,
                                    any_char='N')
=======

    def __init__(self, sequence, circular=False, run_checks=True):
        super(ssDNA, self).__init__(sequence, 'dna', circular=circular,
                                    run_checks=run_checks, any_char='N')
        self.ds = False
>>>>>>> 5085a729

    def copy(self):
        return type(self)(self.seq, alphabet=self.alphabet,
                          circular=self.circular, run_checks=False)

    def to_ds(self):
        return DNA(self.seq, alphabet=self.alphabet, circular=self.circular,
                   run_checks=False)


class DNA(object):
    '''dsDNA sequence.'''
<<<<<<< HEAD
    def __init__(self, dna, alphabet=alphabets.dna, circular=False,
                 features=None, run_checks=True, bottom=None, name=None):
=======

    def __init__(self, dna, circular=False, features=None, run_checks=True,
                 bottom=None, name=None):
>>>>>>> 5085a729
        '''
        :param dna: Input sequence (DNA).
        :type dna: str
        :param circular: The topology of the DNA - True for circular DNA, False
                         for linear DNA.
        :type circular: bool
        :param features: List of annotated features.
        :type features: list
        :param run_checks: Check inputs / formats (disabling increases speed):
                           alphabet check
                           case
        :type run_checks: bool
        :param bottom: String for the bottom sequence for manually setting
                       overhangs, fast copying.
        :type bottom: str
        :param name: Optional name field for your DNA sequence.
        :type name: str
        :returns: coral.DNA instance.
        :rtype: coral.DNA
        :raises: ValueError if an element of `features` isn't of type
                 coral.Feature.
                 ValueError if top and bottom strands have different lengths.
                 ValueError if top and bottom strands are not complementary.

        '''
        # TODO: accept sequences in general by running str() on it
        self.material = 'dna'
        self.alphabet = alphabet
        dna = dna.strip()
        self.top = ssDNA(dna, alphabet=self.alphabet, circular=circular,
                         run_checks=run_checks)
        if bottom is None:
            # If bottom isn't auto-generated, expectation is that it will be
            # added manually
            self.bottom = self.top.reverse_complement()
        else:
            self.bottom = ssDNA(bottom, alphabet=self.alphabet,
                                circular=circular, run_checks=False)

        if features is None:
            self.features = []
        else:
            self.features = features
        self.circular = circular
        self.ds = True
        if name is None:
            self.name = ''
        else:
            self.name = name

    def ape(self, ape_path=None):
        '''Open in ApE if `ApE` is in your command line path.'''
        # TODO: simplify - make ApE look in PATH only
        cmd = 'ApE'
        if ape_path is None:
            # Check for ApE in PATH
            ape_executables = []
            for path in os.environ['PATH'].split(os.pathsep):
                exepath = os.path.join(path, cmd)
                ape_executables.append(os.access(exepath, os.X_OK))
            if not any(ape_executables):
                raise Exception('Ape not in PATH. Use ape_path kwarg.')
        else:
            cmd = ape_path
        # Check whether ApE exists in PATH
        tmp = tempfile.mkdtemp()
        if self.name is not None and self.name:
            filename = os.path.join(tmp, '{}.ape'.format(self.name))
        else:
            filename = os.path.join(tmp, 'tmp.ape')
        cr.seqio.write_dna(self, filename)
        process = subprocess.Popen([cmd, filename])
        # Block until window is closed
        try:
            process.wait()
            shutil.rmtree(tmp)
        except KeyboardInterrupt:
            shutil.rmtree(tmp)

    def copy(self):
        '''Create a copy of the current instance.

        :returns: A safely-editable copy of the current sequence.
        :rtype: coral.DNA

        '''
        # Significant performance improvements by skipping alphabet check
        features_copy = [feature.copy() for feature in self.features]
        copy = type(self)(self.top.seq, alphabet=self.alphabet,
                          circular=self.circular, features=features_copy,
                          name=self.name, bottom=self.bottom.seq,
                          run_checks=False)
        return copy

    def circularize(self):
        '''Circularize linear DNA.

        :returns: A circularized version of the current sequence.
        :rtype: coral.DNA

        '''
        if self.top[-1].seq == '-' and self.bottom[0].seq == '-':
            raise ValueError('Cannot circularize - termini disconnected.')
        if self.bottom[-1].seq == '-' and self.top[0].seq == '-':
            raise ValueError('Cannot circularize - termini disconnected.')

        copy = self.copy()
        copy.circular = True
        copy.top.circular = True
        copy.bottom.circular = True
        return copy

    def display(self):
        '''Display a visualization of the sequence in an IPython notebook.'''
        try:
            from IPython.display import HTML
            import uuid
        except ImportError:
            raise IPythonDisplayImportError

        sequence_json = self.json()

        d3cdn = '//d3js.org/d3.v3.min.js'
        div_id = 'sequence_{}'.format(uuid.uuid1())

        cur_dir = os.path.abspath(os.path.dirname(__file__))
        d3_plasmid_path = os.path.join(cur_dir, 'd3-plasmid.js')
        with open(d3_plasmid_path) as f:
            d3_plasmid_js = f.read()

        html = '<div id={div_id}></div>'.format(div_id=div_id)
        js_databind = '''
        <script>
        require([\'{d3_cdn}\'], function(lib) {{
            window.data = {data};'''.format(div_id=div_id, d3_cdn=d3cdn,
                                            data=sequence_json)

        js_viz = '''
            d3sequence(window.data, \'{div_id}\')
        }});
        </script>
        '''.format(div_id=div_id)

        return HTML(html + js_databind + d3_plasmid_js + js_viz)

    def json(self):
        import json
        dna_json = {}
        dna_json['name'] = self.name
        dna_json['material'] = self.material
        dna_json['circular'] = self.circular
        dna_json['sequence'] = self.top.seq
        dna_json['bottom'] = self.bottom.seq

        features_json = []
        for feature in self.features:
            feature_json = {}
            feature_json['start'] = feature.start
            feature_json['stop'] = feature.stop
            feature_json['type'] = feature.feature_type
            feature_json['name'] = feature.name
            if 'ApEinfo_fwdcolor' in feature.qualifiers:
                feature_json['color'] = feature.qualifiers['ApEinfo_fwdcolor']

            features_json.append(feature_json)
        dna_json['features'] = features_json

        return json.dumps(dna_json)

    def excise(self, feature):
        '''Removes feature from circular plasmid and linearizes. Automatically
        reorients at the base just after the feature. This operation is
        complementary to the .extract() method.

        :param feature_name: The feature to remove.
        :type feature_name: coral.Feature

        '''
        rotated = self.rotate_to_feature(feature)
        excised = rotated[feature.stop - feature.start:]

        return excised

    def extract(self, feature, remove_subfeatures=False):
        '''Extract a feature from the sequence. This operation is complementary
        to the .excise() method.

        :param feature: Feature object.
        :type feature: coral.sequence.Feature
        :param remove_subfeatures: Remove all features in the extracted
                                   sequence aside from the input feature.
        :type remove_subfeatures: bool
        :returns: A subsequence from start to stop of the feature.

        '''
        extracted = self[feature.start:feature.stop]
        # Turn gaps into Ns or Xs
        for gap in feature.gaps:
            for i in range(*gap):
                extracted[i] = self._any_char
        if remove_subfeatures:
            # Keep only the feature specified
            extracted.features = [feature]
        # Update feature locations
        # copy them
        for feature in extracted.features:
            feature.move(-feature.start)
        return extracted

    def flip(self):
        '''Flip the DNA - swap the top and bottom strands.

        :returns: Flipped DNA (bottom strand is now top strand, etc.).
        :rtype: coral.DNA

        '''
        copy = self.copy()
        copy.top, copy.bottom = copy.bottom, copy.top
        copy.features = [_flip_feature(f, len(self)) for f in copy.features]
        return copy

    def gc(self):
        '''Find the frequency of G and C in the current sequence. Calculates
        the exact frequency of Gs and Cs in each strand, so overhangs are
        counted only once.'''

        return (self.top.gc() + self.bottom.gc()) / 2

    def is_palindrome(self):
        if self.top.is_palindrome() and self.bottom.is_palindrome():
            return True
        else:
            return False

    def is_rotation(self, other):
        top_rotation = self.top.is_rotation(other.top)
        bottom_rotation = self.bottom.is_rotation(other.bottom)
        if top_rotation and bottom_rotation:
            return True
        else:
            return False

    def linearize(self, index=0):
        '''Linearize circular DNA at an index.

        :param index: index at which to linearize.
        :type index: int
        :returns: A linearized version of the current sequence.
        :rtype: coral.DNA
        :raises: ValueError if the input is linear DNA.

        '''
        if not self.circular:
            raise ValueError('Cannot relinearize linear DNA.')
        copy = self.copy()
        # Snip at the index
        if index:
            return copy[index:] + copy[:index]
        copy.circular = False
        copy.top.circular = False
        copy.bottom.circular = False

        return copy

    def locate(self, pattern):
        '''Find sequences matching a pattern. For a circular sequence, the
        search extends over the origin.

        :param pattern: str or NucleicAcidSequence for which to find matches.
        :type pattern: str or coral.DNA
        :returns: A list of top and bottom strand indices of matches.
        :rtype: list of lists of indices (ints)
        :raises: ValueError if the pattern is longer than either the input
                 sequence (for linear DNA) or twice as long as the input
                 sequence (for circular DNA).

        '''
        top_matches = self.top.locate(pattern)
        bottom_matches = self.bottom.locate(pattern)

        return [top_matches, bottom_matches]

    def mw(self):
        '''Calculate the molecular weight.

        :returns: The molecular weight of the current sequence.
        :rtype: float

        '''
        return self.top.mw() + self.bottom.mw()

    def rotate(self, n):
        '''Rotate Sequence by n bases.

        :param n: Number of bases to rotate.
        :type n: int
        :returns: The current sequence reoriented at `index`.
        :rtype: coral.DNA
        :raises: ValueError if applied to linear sequence or `index` is
                 negative.

        '''
        if not self.circular and n != 0:
            raise ValueError('Cannot rotate linear DNA')
        else:
            copy = self.copy()
            copy.top = self.top.rotate(n)
            copy.bottom = self.bottom.rotate(-n)
            copy.features = []
            for feature in self.features:
                feature_copy = feature.copy()
                feature_copy.move(n)
                # Adjust the start/stop if we move over the origin
                feature_copy.start = feature_copy.start % len(self)
                feature_copy.stop = feature_copy.stop % len(self)
                copy.features.append(feature_copy)

            return copy.circularize()

    def rotate_to(self, index):
        '''Orient DNA to index (only applies to circular DNA).

        :param index: DNA position at which to re-zero the DNA.
        :type index: int
        :returns: The current sequence reoriented at `index`.
        :rtype: coral.DNA
        :raises: ValueError if applied to linear sequence or `index` is
                 negative.

        '''
        return self.rotate(-index)

    def rotate_to_feature(self, feature):
        '''Reorient the DNA based on a feature it contains (circular DNA only).

        :param feature: A feature.
        :type feature: coral.Feature
        :returns: The current sequence reoriented at the start index of a
                  unique feature matching `featurename`.
        :rtype: coral.DNA
        :raises: ValueError if there is no feature of `featurename` or
                 more than one feature matches `featurename`.

        '''
        return self.rotate_to(feature.start)

    def reverse_complement(self):
        '''Reverse complement the DNA.

        :returns: A reverse-complemented instance of the current sequence.
        :rtype: coral.DNA

        '''
        copy = self.copy()
        # Note: if sequence is double-stranded, swapping strand is basically
        # (but not entirely) the same thing - gaps affect accuracy.
        copy.top = self.top.reverse_complement()
        copy.bottom = self.bottom.reverse_complement()

        # Remove all features - the reverse complement isn't flip!
        copy.features = []

        return copy

    def select_features(self, term, by='name', fuzzy=False):
        '''Select features from the features list based on feature name,
           gene, or locus tag.
           :param term: Search term.
           :type term: str
           :param by: Feature attribute to search by. Options are 'name',
                      'gene', and 'locus_tag'.
           :type by: str
           :param fuzzy: If True, search becomes case-insensitive and will also
                         find substrings - e.g. if fuzzy search is enabled, a
                         search for 'gfp' would return a hit for a feature
                         named 'GFP_seq'.
           :type fuzzy: bool
           :returns: A list of features matched by the search.
           :rtype: list
        '''
        features = []
        if fuzzy:
            fuzzy_term = term.lower()
            for feature in self.features:
                if fuzzy_term in feature.__getattribute__(by).lower():
                    features.append(feature)
        else:
            for feature in self.features:
                if feature.__getattribute__(by) == term:
                    features.append(feature)

        return features

    def tm(self, parameters='cloning'):
        '''Find the melting temperature.

        :param parameters: The tm method to use (cloning, santalucia98,
                       breslauer86)
        :type parameters: str

        '''
        return cr.analysis.tm(self, parameters=parameters)

    def to_feature(self, name=None, feature_type='misc_feature'):
        '''Create a feature from the current object.

        :param name: Name for the new feature. Must be specified if the DNA
                     instance has no .name attribute.
        :type name: str
        :param feature_type: The type of feature (genbank standard).
        :type feature_type: str

        '''
        if name is None:
            if not self.name:
                raise ValueError('name attribute missing from DNA instance'
                                 ' and arguments')
            name = self.name
        return Feature(name, start=0, stop=len(self),
                       feature_type=feature_type)

    def transcribe(self):
        '''Transcribe into RNA.

        :returns: An RNA sequence transcribed from the current DNA sequence.
        :rtype: coral.RNA

        '''
        return cr.reaction.transcribe(self)

    def __add__(self, other):
        '''Add DNA together.

        :param other: instance to be added to.
        :type other: compatible sequence object (currently only DNA).
        :returns: Concatenated DNA sequence.
        :rtype: coral.DNA
        :raises: Exception if either sequence is circular.
                 Exception if concatenating a sequence with overhangs would
                 create a discontinuity.

        '''
        if self.circular or other.circular:
            raise Exception('Can only add linear DNA.')

        discontinuity = [False, False]
        if len(self) != 0 and len(other) != 0:
            # If either is empty, let things proceed anyways
            discontinuity[0] = (self.top[-1] == '-' and
                                other.bottom[-1] == '-')
            discontinuity[1] = (self.bottom[0] == '-' and
                                other.top[0] == '-')

        for_discontinuity = discontinuity[0]
        rev_discontinuity = discontinuity[1]

        if for_discontinuity or rev_discontinuity:
            msg = 'Concatenated DNA would be discontinuous.'
            raise Exception(msg)

        tops = self.top.seq + other.top.seq
        bottoms = other.bottom.seq + self.bottom.seq

        self_features = [feature.copy() for feature in self.features]
        other_features = [feature.copy() for feature in other.features]
        for feature in other_features:
            feature.move(len(self))
        features = self_features + other_features

        new_instance = type(self)(tops, alphabet=self.alphabet, circular=False,
                                  run_checks=False, bottom=bottoms,
                                  features=features)

        return new_instance

    def __contains__(self, query):
        '''Defines `query in sequence` operator.

        :param query: query string or DNA sequence
        :type query: str or coral.DNA

        '''
        if query in self.top or query in self.bottom:
            return True
        else:
            return False

    def __delitem__(self, key):
        '''Delete sequence at an key.

        :param key: key to delete
        :type key: int
        :returns: The current sequence with the base at `key` removed.
        :rtype: coral.DNA

        '''
        del self.top[key]
        del self.bottom[-key]

    def __getitem__(self, key):
        '''Index and slice sequences.

        :param key: int or slice object for subsetting.
        :type key: int or slice object
        :returns: A subsequence matching the slice (`key`).
        :rtype: coral.DNA

        '''
        # Adjust features
        def in_slice(feature, key, circular=False):
            '''Classify a coral.Feature object as within a slice or not.

            :param feature: The feature to test.
            :type feature: coral.Feature
            :param key: A slice key.
            :type key: slice
            :param circular: Sets whether the parent sequence is circular.
            :type circular: bool

            '''
            if circular:
                # FIXME: once circular slicing w/ negative indices is
                # implemented, need to account for that here.
                # Decide whether a feature's location is within a slice's
                # coordinates
                if key.start is None:
                    if key.stop is None:
                        # Both are none - copying whole sequence using [:]
                        return True
                    else:
                        # The slice looks like [:stop], i.e. [0:stop]
                        if feature.stop > key.stop:
                            # feature extends beyond key stop
                            return False
                        else:
                            if feature.start > key.stop:
                                # If feature extends over origin, remove it
                                return False
                            else:
                                # Feature is between 0 and key.stop
                                return True
                else:
                    if key.stop is None:
                        # The slice looks like [start:] i.e.[start:length]
                        key_start = key.start % len(self)
                        if feature.start < key_start:
                            return False
                        else:
                            if feature.stop < key_start:
                                # Feature extends over origin - remove it
                                return False
                            else:
                                # Feature is between key.start and end of seq
                                return True
                    else:
                        # The slice looks like [key.start:key.stop]
                        if feature.start < key.start or \
                           feature.stop > key.stop:
                            return False
                        else:
                            return True
            if key.start is None:
                if key.stop is None:
                    # Copying whole sequence with [:]
                    return True
                else:
                    # Slice looks like [:key.stop]
                    if feature.stop > key.stop:
                        # Feature ends after key.stop
                        return False
                    else:
                        # Feature ends before key.stop
                        return True
            else:
                if key.stop is None:
                    # Slice looks like [key.start:]
                    if feature.start < key.start:
                        return False
                    else:
                        return True
                else:
                    # The slice looks like [key.start:key.stop]
                    if feature.start < key.start or \
                       feature.stop > key.stop:
                        return False
                    else:
                        return True

        saved_features = []
        if self.features:
            if isinstance(key, slice):
                # If a slice, remove stuff that isn't in the slice and
                # adjust feature starts/stops
                if key.step == 1 or key.step is None:
                    for feature in self.features:
                        if in_slice(feature, key, self.circular):
                            feature_copy = feature.copy()
                            if key.start:
                                feature_copy.move(-(key.start % len(self)))
                            saved_features.append(feature_copy)
                else:
                    # Don't copy any features - a non-1 step size should
                    # not leave any features instace.
                    pass
            else:
                for feature in self.features:
                    if feature.start == feature.stop == key:
                        feature_copy = feature.copy()
                        feature_copy.move(key)
                        saved_features.append(feature_copy)

        # Run __getitem__ on top and bottom sequences
        new_top = self.top.__getitem__(key)
        # TODO: improve efficiency of bottom's __getitem__ (this is a slow
        # strategy)
        new_bottom = self.bottom[::-1][key][::-1]

        copy = type(self)(new_top.seq, alphabet=self.alphabet, circular=False,
                          features=saved_features, bottom=self.bottom.seq,
                          run_checks=False)
        copy.bottom = new_bottom

        return copy

    def __eq__(self, other):
        '''Define equality - sequences and strandedness are the.

        :returns: Whether current sequence's (Watson and Crick), topology,
                  and strandedness are equivalent to those of another sequence.
        :rtype: bool

        '''
        tops_equal = self.top == other.top
        bottoms_equal = self.bottom == other.bottom
        if tops_equal and bottoms_equal:
            return True
        else:
            return False

    def __hash__(self):
        # Enables the use of functions like set() - hash unique attributes
        return hash(self.top.seq + self.bottom.seq + str(self.circular))

    def __len__(self):
        return len(self.top)

    def __mul__(self, n):
        copy = self.copy()
        copy.top = self.top * n
        copy.bottom = self.bottom * n
        copy.features = []
        for i in range(n):
            for feature in self.features:
                new_feature = feature.copy()
                new_feature.start += i * len(self)
                new_feature.stop += i * len(self)
                copy.features = []

        return copy

    def __radd__(self, other):
        if other == 0 or other is None:
            # For compatibility with sum()
            return self
        elif type(self) != type(other):
            try:
                other = type(self)(other)
            except AttributeError:
                raise TypeError('Cannot add {} to {}'.format(self, other))
        return self + other

    def __repr__(self):
        '''String to print when object is called directly.'''
        top = self.top.__repr__()
        bottom = self.bottom.__repr__()[::-1]

        return '{}\n{}'.format(top, bottom)

    def __setitem__(self, index, new_value):
        '''Sets value at index to new value.

        :param index: The index at which the sequence will be modified.
        :type index: int
        :param new_value: The new value at that index
        :type new_value: str or coral.DNA
        :returns: The current sequence with the sequence at `index` replaced
                  with `new_value`.
        :rtype: coral.DNA
        :raises: ValueError if `new_value` is '-'.

        '''
        if new_value == '-':
            raise ValueError('Cannot insert gap - split sequence instead.')

        self.top[index] = new_value
        self.bottom = self.bottom[::-1][index][::-1]

    def __str__(self):
        return self.top.seq


def _flip_feature(self, feature, parent_len):
    '''Adjust a feature's location when flipping DNA.

    :param feature: The feature to flip.
    :type feature: coral.Feature
    :param parent_len: The length of the sequence to which the feature belongs.
    :type parent_len: int

    '''
    copy = feature.copy()
    # Put on the other strand
    if copy.strand == 0:
        copy.strand = 1
    else:
        copy.strand = 0
    # Adjust locations - guarantee that start is always less than end
    copy.start = parent_len - copy.start
    copy.stop = parent_len - copy.stop
    copy.start, copy.stop = copy.stop, copy.start
    return copy


class RestrictionSite(object):
    '''Recognition site and properties of a restriction endonuclease.'''

    def __init__(self, recognition_site, cut_site, name=None):
        '''
        :param recognition_site: Input sequence.
        :type recognition_site: coral.DNA
        :param cut_site: 0-indexed indices where DNA is nicked (top, then
                         bottom strand). For an n-sized recognition site, there
                         are n + 1 positions at which to cut.
        :type cut_site: 2-tuple.
        :param name: Identifier of this restriction site
        :type name: str
        :returns: instance of coral.RestrictionSite

        '''
        self.recognition_site = recognition_site  # require DNA object
        # cutsite is indexed to leftmost base of restriction site
        self.cut_site = cut_site  # tuple of where top/bottom strands are cut
        # optional name
        self.name = name

    def is_palindrome(self):
        '''Report whether sequence is palindromic.

        :returns: Whether the restriction site is a palindrome.
        :rtype: bool

        '''
        return self.recognition_site.is_palindrome()

    def cuts_outside(self):
        '''Report whether the enzyme cuts outside its recognition site.
        Cutting at the very end of the site returns True.

        :returns: Whether the enzyme will cut outside its recognition site.
        :rtype: bool

        '''
        for index in self.cut_site:
            if index < 0 or index > len(self.recognition_site) + 1:
                return True
        return False

    def copy(self):
        '''Return copy of the restriction site.

        :returns: A safely editable copy of the current restriction site.
        :rtype: coral.RestrictionSite

        '''
        return RestrictionSite(self.recognition_site, self.cut_site,
                               self.name)

    def __repr__(self):
        '''Represent a restriction site.'''
        site = self.recognition_site
        cut_symbols = ('|', '|')
        if not self.cuts_outside():
            top_left = str(site[0:self.cut_site[0]])
            top_right = str(site[self.cut_site[0]:])
            top_w_cut = top_left + cut_symbols[0] + top_right

            bottom_left = site[0:self.cut_site[1]].reverse_complement()
            bottom_left = str(bottom_left)[::-1]
            bottom_right = site[self.cut_site[1]:].reverse_complement()
            bottom_right = str(bottom_right)[::-1]
            bottom_w_cut = bottom_left + cut_symbols[1] + bottom_right
        else:
            return '\n'.join([site.top + ' {}'.format(self.cut_site),
                              site.bottom])

        return '\n'.join([top_w_cut, bottom_w_cut])

    def __len__(self):
        '''Defines len operator.

        :returns: Length of the recognition site.
        :rtype: int

        '''
        return len(self.recognition_site)


class Primer(object):
    '''A DNA primer - ssDNA with tm, anneal, and optional overhang.'''

    def __init__(self, anneal, tm=None, tm_method='cloning', overhang=None,
                 name='', note=''):
        '''
        :param anneal: Annealing sequence
        :type anneal: coral.ssDNA
        :param overhang: Overhang sequence
        :type overhang: coral.ssDNA
        :param tm: Melting temperature (allow manually setting the melting
                   temp, auto-calculation won't happen).
        :type tm: float
        :param tm_method: Method to use when calling cr.analysis.tm.
        :type tm_method: str
        :param name: Optional name of the primer. Used when writing to csv with
                     seqio.write_primers.
        :type name: str
        :param note: Optional description to associate with the primer. Used
                     when writing to csv with seqio.write_primers.
        :type note: str
        :returns: coral.Primer instance.

        '''
        if tm is not None:
            self.tm = tm
        else:
            self.tm = anneal.tm()

        # TODO: make into property so tm updates automatically
        if anneal.ds:
            self.anneal = anneal.top
        else:
            self.anneal = anneal

        if overhang is not None:
            if overhang.ds:
                self.overhang = overhang.top
            else:
                self.overhang = overhang
        else:
            self.overhang = ssDNA('')

        self.name = name
        self.note = note

    def copy(self):
        '''Generate a Primer copy.

        :returns: A safely-editable copy of the current primer.
        :rtype: coral.DNA

        '''
        return type(self)(self.anneal, self.tm, overhang=self.overhang,
                          name=self.name, note=self.note)

    def primer(self):
        '''Produce (ss) DNA of the overhang + anneal sequence.

        :returns: The (ss) DNA sequence of the primer.
        :rtype: coral.ssDNA

        '''
        return self.overhang + self.anneal

    def to_ds(self):
        '''Produces (ds) DNA of the overhang + anneal sequence.

        :returns: The DNA sequence of the primer.
        :rtype: coral.DNA

        '''
        return self.primer().to_ds()

    def __repr__(self):
        '''Representation of a primer.'''
        anneal = self.anneal.seq.upper()
        if self.overhang:
            overhang = self.overhang.seq.lower()
            return 'Primer: {} Tm: {:.2f}'.format(overhang + anneal, self.tm)
        else:
            return 'Primer: {} Tm: {:.2f}'.format(anneal, self.tm)

    def __str__(self):
        '''Coerce Primer object to string.

        :returns: A string of the full primer sequence.
        :rtype: str

        '''
        return str(self.primer())

    def __eq__(self, other):
        '''Define equality - sequences, topology, and strandedness are the
        same.

        :returns: Whether two primers have the same overhang and annealing
                  sequence.
        :rtype: bool

        '''
        anneal_equal = self.anneal == other.anneal
        overhang_equal = self.overhang == other.overhang
        if anneal_equal and overhang_equal:
            return True
        else:
            return False

    def __len__(self):
        '''Define len operator.

        :returns: The length of the full primer sequence.
        :rtype: int

        '''
        return len(self.primer())<|MERGE_RESOLUTION|>--- conflicted
+++ resolved
@@ -15,19 +15,12 @@
 
 class ssDNA(NucleicAcid):
     '''ssDNA sequence.'''
-<<<<<<< HEAD
+
     def __init__(self, sequence, alphabet=alphabets.dna, circular=False,
                  run_checks=True):
         super(ssDNA, self).__init__(sequence, 'dna', alphabet=alphabet,
                                     circular=circular, run_checks=run_checks,
                                     any_char='N')
-=======
-
-    def __init__(self, sequence, circular=False, run_checks=True):
-        super(ssDNA, self).__init__(sequence, 'dna', circular=circular,
-                                    run_checks=run_checks, any_char='N')
-        self.ds = False
->>>>>>> 5085a729
 
     def copy(self):
         return type(self)(self.seq, alphabet=self.alphabet,
@@ -40,14 +33,9 @@
 
 class DNA(object):
     '''dsDNA sequence.'''
-<<<<<<< HEAD
+
     def __init__(self, dna, alphabet=alphabets.dna, circular=False,
                  features=None, run_checks=True, bottom=None, name=None):
-=======
-
-    def __init__(self, dna, circular=False, features=None, run_checks=True,
-                 bottom=None, name=None):
->>>>>>> 5085a729
         '''
         :param dna: Input sequence (DNA).
         :type dna: str
