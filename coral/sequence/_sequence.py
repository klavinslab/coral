--- conflicted
+++ resolved
@@ -7,12 +7,8 @@
 class Sequence(object):
     '''Abstract representation of single chain of molecular sequences, e.g.
        a single DNA or RNA strand or Peptide.'''
-<<<<<<< HEAD
+
     def __init__(self, sequence, alphabet, run_checks=True,
-=======
-
-    def __init__(self, sequence, material, run_checks=True,
->>>>>>> 5085a729
                  any_char='N', name=None):
         '''
         :param sequence: Input sequence.
